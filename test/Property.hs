{-# LANGUAGE ConstraintKinds #-}
{-# LANGUAGE RankNTypes #-}
{-# LANGUAGE ScopedTypeVariables #-}
{-# LANGUAGE TypeApplications #-}
{-# OPTIONS_GHC -Wno-unused-imports #-}
{-# OPTIONS_GHC -Wno-unused-top-binds #-}

module Property
  ( propertyTests,
  )
where

<<<<<<< HEAD
import Data.Either (either, isRight)
import qualified Data.Graph.Inductive as G
import Data.Text (Text)
import Hedgehog ((===), Gen, Property)
import qualified Hedgehog as Hog
import qualified Hedgehog.Gen as Hog
import qualified Hedgehog.Range as Hog
import Parser (parserTests)
import Test.Tasty
import Test.Tasty.Hedgehog
import Text.Parsec
import Verismith
import Verismith.Result
import Verismith.Verilog.Lex
import Verismith.Verilog.Parser
=======
import           Data.Either              (either, isRight)
import qualified Data.Graph.Inductive     as G
import           Data.Text                (Text)
import           Hedgehog                 (Gen, Property, (===))
import qualified Hedgehog                 as Hog
import qualified Hedgehog.Gen             as Hog
import qualified Hedgehog.Range           as Hog
import           Parser                   (parserTests)
import           Test.Tasty
import           Test.Tasty.Hedgehog
import           Text.Parsec
import           Verismith
import           Verismith.Result
import           Verismith.Verilog.Lex
import           Verismith.Verilog.Parser
import Distance (distanceTests)
>>>>>>> d50a0b5b

randomDAG' :: Gen Circuit
randomDAG' = Hog.resize 30 randomDAG

acyclicGraph :: Property
acyclicGraph = Hog.property $ do
  xs <- Hog.forAllWith (const "") randomDAG'
  Hog.assert $ simp xs
  where
    simp g =
      (== G.noNodes (getCircuit g))
        . sum
        . fmap length
        . G.scc
        . getCircuit
        $ g

propertyTests :: TestTree
propertyTests =
  testGroup
    "Property Tests"
<<<<<<< HEAD
    [ testProperty "acyclic graph generation check" acyclicGraph,
      parserTests
=======
    [ testProperty "acyclic graph generation check" acyclicGraph
    , parserTests
    , distanceTests
>>>>>>> d50a0b5b
    ]<|MERGE_RESOLUTION|>--- conflicted
+++ resolved
@@ -10,10 +10,10 @@
   )
 where
 
-<<<<<<< HEAD
 import Data.Either (either, isRight)
 import qualified Data.Graph.Inductive as G
 import Data.Text (Text)
+import Distance (distanceTests)
 import Hedgehog ((===), Gen, Property)
 import qualified Hedgehog as Hog
 import qualified Hedgehog.Gen as Hog
@@ -26,24 +26,6 @@
 import Verismith.Result
 import Verismith.Verilog.Lex
 import Verismith.Verilog.Parser
-=======
-import           Data.Either              (either, isRight)
-import qualified Data.Graph.Inductive     as G
-import           Data.Text                (Text)
-import           Hedgehog                 (Gen, Property, (===))
-import qualified Hedgehog                 as Hog
-import qualified Hedgehog.Gen             as Hog
-import qualified Hedgehog.Range           as Hog
-import           Parser                   (parserTests)
-import           Test.Tasty
-import           Test.Tasty.Hedgehog
-import           Text.Parsec
-import           Verismith
-import           Verismith.Result
-import           Verismith.Verilog.Lex
-import           Verismith.Verilog.Parser
-import Distance (distanceTests)
->>>>>>> d50a0b5b
 
 randomDAG' :: Gen Circuit
 randomDAG' = Hog.resize 30 randomDAG
@@ -65,12 +47,7 @@
 propertyTests =
   testGroup
     "Property Tests"
-<<<<<<< HEAD
     [ testProperty "acyclic graph generation check" acyclicGraph,
-      parserTests
-=======
-    [ testProperty "acyclic graph generation check" acyclicGraph
-    , parserTests
-    , distanceTests
->>>>>>> d50a0b5b
+      parserTests,
+      distanceTests
     ]