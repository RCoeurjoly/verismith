--- conflicted
+++ resolved
@@ -1,14 +1,10 @@
 { nixpkgs ? null, compiler ? "ghc865", doBenchmark ? false } :
 let
-<<<<<<< HEAD
-  pinnedPkg = <nixpkgs>;
-=======
   pinnedPkg = builtins.fetchGit {
     name = "nixos-unstable-2020-03-06";
     url = https://github.com/nixos/nixpkgs/;
     rev = "93ba4ecd58602d3f69f74f9d45d60a8f949544e2";
   };
->>>>>>> feb21582
   npkgs = if nixpkgs == null
           then import pinnedPkg {}
           else import nixpkgs {};
